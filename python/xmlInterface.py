--- conflicted
+++ resolved
@@ -55,29 +55,6 @@
     ],
 )
 
-<<<<<<< HEAD
-
-class GoalMode(Enum):
-    """Control the information returned by the Subgoals command."""
-
-    # Get the goal and hypotheses
-    FULL = "full"
-    # Get only the goal
-    SHORT = "short"
-
-
-WARNING_RE = re.compile("^(Warning:[^]]+])$", flags=re.MULTILINE)
-
-
-class FindCoqtopError(Exception):
-    """An exception for when a coqtop executable could not be found."""
-
-
-# Coqtop Response Types #
-class Ok:
-    """A response representing success."""
-=======
->>>>>>> 5e073fc0
 
 class GoalMode(Enum):
     """Control the information returned by the Subgoals command."""
