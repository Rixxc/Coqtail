# -*- coding: utf8 -*-
# Author: Wolf Honore
"""Classes and functions for managing auxiliary panels and Coqtop interfaces."""

from __future__ import absolute_import, division, print_function

import json
import re
import socket
import threading
import time
from collections import defaultdict as ddict
from collections import deque
from itertools import islice

<<<<<<< HEAD
from six import string_types
=======
from six import indexbytes, iterbytes
>>>>>>> 8c3cced8
from six.moves import zip_longest
from six.moves.queue import Empty, Queue
from six.moves.socketserver import StreamRequestHandler, ThreadingTCPServer

import coqtop as CT

# For Mypy
try:
    from typing import (
        Any,
        DefaultDict,
        Deque,
        Dict,
        Iterator,
        Iterable,
        List,
        Mapping,
        Optional,
        Sequence,
        Text,
        Tuple,
        Union,
    )
except ImportError:
    pass


def unexpected(response, where):
    # type: (Any, str) -> str
    """Create a debugging error about an unexpected response."""
    return "Coqtail received unexpected response {} in {}".format(response, where)


def lines_and_highlights(tagged_tokens, line_no):
    # type: (Union[Text, Iterable[Tuple[Text, Optional[Text]]]], int) -> Tuple[List[Text], List[Tuple[int, int, int, Text]]]
    """Converts a sequence of tagged tokens into lines and higlight positions.

    Note that matchaddpos()'s highlight positions are 1-indexed,
    but this function expects line_no to be 0-indexed.
    """

    # If tagged_tokens turns out to already be a string (which is the case for
    # older versions of Coq), just return it as is, with no highlights.
    if isinstance(tagged_tokens, string_types):
        return tagged_tokens.splitlines(), []

    lines, highlights = [], [] # type: Tuple[List[Text], List[Tuple[int, int, int, str]]]
    line_no += 1 # Convert to 1-indexed per matchaddpos()'s spec
    line, index = '', 1

    for token, tag in tagged_tokens:
        for i, tok in enumerate(token.splitlines()):
            if i > 0:
                # Encountered a newline in token
                lines.append(line)
                line_no += 1
                line, index = '', 1

            tok_len = len(tok.encode('utf-8'))
            if tag is not None:
                highlights.append((line_no, index, tok_len, tag))

            line += tok
            index += tok_len

    lines.append(line)
    return lines, highlights


class UnmatchedError(Exception):
    """An unmatched comment or string was found."""

    def __init__(self, token, loc):
        # type: (Text, Tuple[int, int]) -> None
        super(UnmatchedError, self).__init__("Found unmatched {}.".format(token))
        line, col = loc
        self.range = (loc, (line, col + len(token)))


class NoDotError(Exception):
    """No more sentences were found."""


# Coqtail Server #
class Coqtail(object):
    """Manage Coqtop interfaces and auxiliary buffers for each Coq file."""

    def __init__(self, handler):
        # type: (CoqtailHandler) -> None
        """Initialize variables.

        coqtop - The Coqtop interface
        handler - The Vim interface
        oldchange - The previous number of changes to the buffer
        oldbuf - The buffer corresponding to oldchange
        endpoints - A stack of the end positions of the sentences sent to Coqtop
                    (grows to the right)
        send_queue - A queue of the sentences to send to Coqtop
        error_at - The position of the last error
        info_msg - Lines of text to display in the info panel
        goal_msg - Lines of text to display in the goal panel
        goal_hls - Highlight positions for each line of goal_msg
        """
        self.coqtop = CT.Coqtop()
        self.handler = handler
        self.oldchange = 0
        self.oldbuf = []  # type: Sequence[bytes]
        self.endpoints = []  # type: List[Tuple[int, int]]
        self.send_queue = deque()  # type: Deque[Mapping[str, Tuple[int, int]]]
        self.error_at = None  # type: Optional[Tuple[Tuple[int, int], Tuple[int, int]]]
        self.info_msg = []  # type: List[Text]
        self.goal_msg = []  # type: List[Text]
        self.goal_hls = []  # type: List[Tuple[int, int, int, str]]

    def sync(self, opts):
        # type: (Mapping[str, Any]) -> Optional[str]
        """Check if the buffer has been updated and rewind Coqtop if so."""
        err = None
        newchange = self.changedtick
        if newchange != self.oldchange:
            newbuf = self.buffer

            if self.endpoints != []:
                eline, ecol = self.endpoints[-1]
                linediff = _find_diff(self.oldbuf, newbuf, eline + 1)
                if linediff is not None:
                    try:
                        coldiff = _find_diff(
                            self.oldbuf[linediff],
                            newbuf[linediff],
                            ecol if linediff == eline else None,
                        )
                    except IndexError:
                        linediff = len(newbuf) - 1
                        coldiff = len(newbuf[-1])
                    if coldiff is not None:
                        err = self.rewind_to(linediff, coldiff + 1, opts=opts)

            self.oldchange = newchange
            self.oldbuf = newbuf

        return err

    # Coqtop Interface #
    def start(self, version, coq_path, coq_prog, args, opts):
        # type: (str, str, str, List[str], Mapping[str, Any]) -> Optional[Text]
        """Start a new Coqtop instance."""
        errmsg = []  # type: List[Text]

        try:
            err, stderr = self.coqtop.start(
                version,
                coq_path if coq_path != "" else None,
                coq_prog if coq_prog != "" else None,
                opts["filename"],
                args,
                timeout=opts["timeout"],
            )
            if err is not None:
                errmsg.append(err)
            self.print_stderr(stderr)
        except (ValueError, CT.CoqtopError) as e:
            errmsg.append(str(e))

        if errmsg != []:
            return "Failed to launch Coq. " + ". ".join(errmsg)
        return None

    def stop(self, opts):
        # type: (Mapping[str, Any]) -> None
        """Stop Coqtop."""
        self.coqtop.stop()

    def step(self, steps, opts):
        # type: (int, Mapping[str, Any]) -> Optional[str]
        """Advance Coq by 'steps' sentences."""
        self.sync(opts=opts)

        if steps < 1:
            return None

        # Get the location of the last '.'
        line, col = self.endpoints[-1] if self.endpoints != [] else (0, 0)

        unmatched = None
        buffer = self.buffer
        for _ in range(steps):
            try:
                to_send = _get_message_range(buffer, (line, col))
            except UnmatchedError as e:
                unmatched = e
                break
            except NoDotError:
                break
            line, col = to_send["stop"]
            col += 1
            self.send_queue.append(to_send)

        failed_at, err = self.send_until_fail(buffer, opts=opts)
        if unmatched is not None and failed_at is None:
            # Only report unmatched if no other errors occured first
            self.set_info(str(unmatched), reset=False)
            self.error_at = unmatched.range
            self.refresh(goals=False, opts=opts)

        return err

    def rewind(self, steps, opts):
        # type: (int, Mapping[str, Any]) -> Optional[str]
        """Rewind Coq by 'steps' sentences."""
        if steps < 1 or self.endpoints == []:
            return None

        try:
            success, extra_steps, stderr = self.coqtop.rewind(steps)
            self.print_stderr(stderr)
        except CT.CoqtopError as e:
            return str(e)

        if not success:
            return unexpected(success, "rewind()")

        self.endpoints = self.endpoints[: -(steps + extra_steps)]
        self.error_at = None
        self.refresh(opts=opts)
        return None

    def to_line(self, line, col, opts):
        # type: (int, int, Mapping[str, Any]) -> Optional[str]
        """Advance/rewind Coq to the specified position."""
        self.sync(opts=opts)

        # Get the location of the last '.'
        eline, ecol = self.endpoints[-1] if self.endpoints != [] else (0, 0)

        # Check if should rewind or advance
        if (line, col) < (eline, ecol):
            return self.rewind_to(line, col + 2, opts=opts)
        else:
            unmatched = None
            buffer = self.buffer
            while True:
                try:
                    to_send = _get_message_range(buffer, (eline, ecol))
                except UnmatchedError as e:
                    # Only report unmatched if it occurs after the desired position
                    if e.range[0] <= (line, col):
                        unmatched = e
                    break
                except NoDotError:
                    break
                if (line, col) < to_send["stop"]:
                    break
                eline, ecol = to_send["stop"]
                ecol += 1
                self.send_queue.append(to_send)

            failed_at, err = self.send_until_fail(buffer, opts=opts)
            if unmatched is not None and failed_at is None:
                # Only report unmatched if no other errors occured first
                self.set_info(str(unmatched), reset=False)
                self.error_at = unmatched.range
                self.refresh(goals=False, opts=opts)

            return err

    def to_top(self, opts):
        # type: (Mapping[str, Any]) -> Optional[str]
        """Rewind to the beginning of the file."""
        return self.rewind_to(0, 1, opts=opts)

    def query(self, args, opts):
        # type: (List[Text], Mapping[str, Any]) -> None
        """Forward Coq query to Coqtop interface."""
        _, msg, stderr = self.do_query(" ".join(args), opts=opts)

        self.set_info(msg, reset=True)
        self.print_stderr(stderr)
        self.refresh(goals=False, opts=opts)

    def endpoint(self, opts):
        # type: (Mapping[str, Any]) -> Tuple[int, int]
        """Return the end of the Coq checked section."""
        # Get the location of the last '.'
        line, col = self.endpoints[-1] if self.endpoints != [] else (0, 1)
        return (line + 1, col)

    # Helpers #
    def send_until_fail(self, buffer, opts):
        # type: (Sequence[bytes], Mapping[str, Any]) -> Tuple[Optional[Tuple[int, int]], Optional[str]]
        """Send all sentences in 'send_queue' until an error is encountered."""
        scroll = len(self.send_queue) > 1
        failed_at = None
        no_msgs = True
        self.error_at = None
        while self.send_queue:
            self.refresh(goals=False, force=False, scroll=scroll, opts=opts)
            to_send = self.send_queue.popleft()
            message = _between(buffer, to_send["start"], to_send["stop"])
            no_comments, com_pos = _strip_comments(message)

            try:
                success, msg, err_loc, stderr = self.coqtop.dispatch(
                    no_comments.decode("utf-8"),
                    encoding=opts["encoding"],
                    timeout=opts["timeout"],
                )
            except CT.CoqtopError as e:
                return None, str(e)

            self.print_stderr(stderr)
            no_msgs = no_msgs and stderr == ""

            if msg != "":
                self.set_info(msg, reset=no_msgs)
                no_msgs = False

            if success:
                line, col = to_send["stop"]
                self.endpoints.append((line, col + 1))
            else:
                self.send_queue.clear()
                failed_at = to_send["start"]

                # Highlight error location
                assert err_loc is not None
                loc_s, loc_e = err_loc
                if loc_s == loc_e == -1:
                    self.error_at = (to_send["start"], to_send["stop"])
                else:
                    line, col = to_send["start"]
                    loc_s, loc_e = _adjust_offset(loc_s, loc_e, com_pos)
                    sline, scol = _pos_from_offset(col, message, loc_s)
                    eline, ecol = _pos_from_offset(col, message, loc_e)
                    self.error_at = ((line + sline, scol), (line + eline, ecol))

        # Clear info if no messages
        if no_msgs:
            self.set_info("", reset=True)
        self.refresh(opts=opts, scroll=scroll)
        return failed_at, None

    def rewind_to(self, line, col, opts):
        # type: (int, int, Mapping[str, Any]) -> Optional[str]
        """Rewind to a specific location."""
        # Count the number of endpoints after the specified location
        steps_too_far = sum(pos >= (line, col) for pos in self.endpoints)
        return self.rewind(steps_too_far, opts=opts)

    def do_query(self, query, opts):
        # type: (Text, Mapping[str, Any]) -> Tuple[bool, Text, Text]
        """Execute a query and return the reply."""
        # Ensure that the query ends in '.'
        if not query.endswith("."):
            query += "."

        try:
            success, msg, _, stderr = self.coqtop.dispatch(
                query,
                in_script=False,
                encoding=opts["encoding"],
                timeout=opts["timeout"],
            )
        except CT.CoqtopError as e:
            return False, str(e), ""

        return success, msg, stderr

    def qual_name(self, target, opts):
        # type: (Text, Mapping[str, Any]) -> Optional[Tuple[Text, Text]]
        """Find the fully qualified name of 'target' using 'Locate'."""
        success, locate, _ = self.do_query("Locate {}.".format(target), opts=opts)
        if not success:
            return None

        # Join lines that start with whitespace to the previous line
        locate = re.sub(r"\n +", " ", locate)

        # Choose first match from 'Locate' since that is the default in the
        # current context
        match = locate.split("\n")[0]
        if "No object of basename" in match:
            return None
        else:
            # Look for alias
            alias = re.search(r"\(alias of (.*)\)", match)
            if alias is not None:
                # Found an alias, search again using that
                return self.qual_name(alias.group(1), opts=opts)

            info = match.split()
            # Special case for Module Type
            if info[0] == "Module" and info[1] == "Type":
                tgt_type = "Module Type"  # type: Text
                qual_tgt = info[2]
            else:
                tgt_type, qual_tgt = info[:2]

        return qual_tgt, tgt_type

    def find_lib(self, lib, opts):
        # type: (Text, Mapping[str, Any]) -> Optional[Text]
        """Find the path to the .v file corresponding to the libary 'lib'."""
        success, locate, _ = self.do_query("Locate Library {}.".format(lib), opts=opts)
        if not success:
            return None

        path = re.search(r"file\s+(.*)\.vo", locate)
        return path.group(1) if path is not None else None

    def find_qual(self, qual_tgt, tgt_type, opts):
        # type: (Text, Text, Mapping[str, Any]) -> Optional[Tuple[Text, Text]]
        """Find the Coq file containing the qualified name 'qual_tgt'."""
        qual_comps = qual_tgt.split(".")
        base_name = qual_comps[-1]

        # If 'qual_comps' starts with Top or 'tgt_type' is Variable then
        # 'qual_tgt' is defined in the current file
        if qual_comps[0] == "Top" or tgt_type == "Variable":
            return opts["filename"], base_name

        # Find the longest prefix of 'qual_tgt' that matches a logical path in
        # 'path_map'
        for end in range(-1, -len(qual_comps), -1):
            path = self.find_lib(".".join(qual_comps[:end]), opts=opts)
            if path is not None:
                return path + ".v", base_name

        return None

    def find_def(self, target, opts):
        # type: (Text, Mapping[str, Any]) -> Optional[Tuple[Text, List[Text]]]
        """Create patterns to jump to the definition of 'target'."""
        # Get the fully qualified version of 'target'
        qual = self.qual_name(target, opts=opts)
        if qual is None:
            return None
        qual_tgt, tgt_type = qual

        # Find what file the definition is in and what type it is
        tgt = self.find_qual(qual_tgt, tgt_type, opts=opts)
        if tgt is None:
            return None
        tgt_file, tgt_name = tgt

        return tgt_file, get_searches(tgt_type, tgt_name)

    def next_bullet(self, opts):
        # type: (Mapping[str, Any]) -> Optional[Text]
        """Check the bullet expected for the next subgoal."""
        success, show, _ = self.do_query("Show.", opts=opts)
        if not success:
            return None

        bmatch = re.search(r'(?:bullet |unfocusing with ")([-+*}]+)', show)
        return bmatch.group(1) if bmatch is not None else None

    # Goals and Infos #
    def refresh(self, opts, goals=True, force=True, scroll=False):
        # type: (Mapping[str, Any], bool, bool, bool) -> None
        """Refresh the auxiliary panels."""
        if goals:
            newgoals, newinfo = self.get_goals(opts=opts)
            if newinfo != "":
                self.set_info(newinfo, reset=False)
            if newgoals is not None:
                self.set_goal(self.pp_goals(newgoals, opts=opts))
            else:
                self.set_goal()
        self.handler.refresh(goals=goals, force=force, scroll=scroll)

    def get_goals(self, opts):
        # type: (Mapping[str, Any]) -> Tuple[Optional[Tuple[List[Any], List[Any], List[Any], List[Any]]], Text]
        """Get the current goals."""
        try:
            success, msg, goals, stderr = self.coqtop.goals(timeout=opts["timeout"])
            self.print_stderr(stderr)
        except CT.CoqtopError as e:
            return None, str(e)

        if not success:
            return None, unexpected(success, "get_goals()")

        return goals, msg

    def pp_goals(self, goals, opts):
        # type: (Tuple[List[Any], List[Any], List[Any], List[Any]], Mapping[str, Any]) -> Tuple[List[Text], List[Tuple[int, int, int, str]]]
        """Pretty print the goals."""
        lines, highlights = [], [] # type: Tuple[List[Text], List[Tuple[int, int, int, str]]]
        fg, bg, shelved, given_up = goals
        bg_joined = [pre + post for pre, post in bg]

        ngoals = len(fg)
        nhidden = len(bg_joined[0]) if bg_joined != [] else 0
        nshelved = len(shelved)
        nadmit = len(given_up)

        # Information about number of remaining goals
        plural = "" if ngoals == 1 else "s"
        goal_info = "{} subgoal{}".format(ngoals, plural)
        hidden_info = (
            "{} unfocused at this level".format(nhidden) if nhidden > 0 else ""
        )
        extra_info = " ".join(
            s
            for s in (
                "{} shelved".format(nshelved) if nshelved > 0 else "",
                "{} admitted".format(nadmit) if nadmit > 0 else "",
            )
            if s != ""
        )
        if hidden_info != "":
            goal_info += " ({})".format(hidden_info)

        if extra_info != "":
            goal_info += extra_info

        lines.append(goal_info)

        # When a subgoal is finished
        if ngoals == 0:
            next_goal = None
            for bgs in bg_joined:
                if bgs != []:
                    next_goal = bgs[0]
                    break

            if next_goal is not None:
                bullet = self.next_bullet(opts=opts)
                bullet_info = ""
                if bullet is not None:
                    if bullet == "}":
                        bullet_info = "end this goal with '}'"
                    else:
                        bullet_info = "use bullet '{}'".format(bullet)

                next_info = "Next goal"
                if bullet_info != "":
                    next_info += " ({})".format(bullet_info)
                next_info += ":"

                lines.append("")
                lines.append(next_info)

                ls, hls = lines_and_highlights(next_goal.ccl, len(lines))
                lines += ls
                highlights += hls

            else:
                lines.append("All goals completed.")

        for idx, goal in enumerate(fg):
            if idx == 0:
                # Print the environment only for the current goal
                for hyp in goal.hyp:
                    ls, hls = lines_and_highlights(hyp, len(lines))
                    lines += ls
                    highlights += hls

            hbar = "{:=>25} ({} / {})".format("", idx + 1, ngoals)
            lines.append(hbar)

            ls, hls = lines_and_highlights(goal.ccl, len(lines))
            lines += ls
            highlights += hls

        return lines, highlights

    def set_goal(self, msg=None):
        # type: (Optional[Tuple[List[Text], List[Tuple[int, int, int, str]]]]) -> None
        """Update the goal message."""
        if msg is not None:
            self.goal_msg, self.goal_hls = msg
        if ''.join(self.goal_msg) == '':
            self.goal_msg, self.goal_hls = ["No goals."], []

    def set_info(self, msg=None, reset=True):
        # type: (Optional[Text], bool) -> None
        """Update the info message."""
        if msg is not None:
            info = msg.split("\n")
            if reset or self.info_msg == [] or self.info_msg == [""]:
                self.info_msg = info
            else:
                self.info_msg += [u""] + info

    def print_stderr(self, err):
        # type: (Text) -> None
        """Display a message from Coqtop stderr."""
        if err != "":
            self.set_info("From stderr: " + err, reset=False)

    @property
    def highlights(self):
        # type: () -> Dict[str, Optional[str]]
        """Vim match patterns for highlighting."""
        matches = {
            "coqtail_checked": None,
            "coqtail_sent": None,
            "coqtail_error": None,
        }  # type: Dict[str, Optional[str]]

        if self.endpoints != []:
            line, col = self.endpoints[-1]
            matches["coqtail_checked"] = matcher[: line + 1, :col]

        if self.send_queue:
            sline, scol = self.endpoints[-1] if self.endpoints != [] else (0, -1)
            eline, ecol = self.send_queue[-1]["stop"]
            matches["coqtail_sent"] = matcher[sline : eline + 1, scol:ecol]

        if self.error_at is not None:
            (sline, scol), (eline, ecol) = self.error_at
            matches["coqtail_error"] = matcher[sline : eline + 1, scol:ecol]

        return matches

    def panels(self, goals=True):
        # type: (bool) -> Mapping[str, Tuple[List[Text], List[Tuple[int, int, int, str]]]]
        """The auxiliary panel content."""
        panels = {"info": (self.info_msg, [])} # type: Dict[str, Tuple[List[Text], List[Tuple[int, int, int, str]]]]
        if goals:
            panels["goal"] = (self.goal_msg, self.goal_hls)
        return panels

    def splash(self, version, width, height, deprecated, opts):
        # type: (Text, int, int, bool, Mapping[str, Any]) -> None
        """Display the logo in the info panel."""
        msg = [
            u"~~~~~~~~~~~~~~~~~~~~~~~",
            u"λ                     /",
            u" λ      Coqtail      / ",
            u"  λ                 /  ",
            u"   λ{}/    ".format(("Coq " + version).center(15)),
            u"    λ             /    ",
            u"     λ           /     ",
            u"      λ         /      ",
            u"       λ       /       ",
            u"        λ     /        ",
            u"         λ   /         ",
            u"          λ /          ",
            u"           ‖           ",
            u"           ‖           ",
            u"           ‖           ",
            u"          / λ          ",
            u"         /___λ         ",
        ]
        msg_maxw = max(len(line) for line in msg)
        msg = [line.center(width - msg_maxw // 2) for line in msg]

        if deprecated:
            depr_msg = u"Support for Python 2 is deprecated and will be dropped in an upcoming version."
            msg += [u"", depr_msg.center(width - msg_maxw // 2)]

        top_pad = [u""] * ((height // 2) - (len(msg) // 2 + 1))
        self.info_msg = top_pad + msg

    def toggle_debug(self, opts):
        # type: (Mapping[str, Any]) -> Optional[str]
        """Enable or disable logging of debug messages."""
        log = self.coqtop.toggle_debug()
        if log is None:
            msg = "Debugging disabled."
            self.log = ""
        else:
            msg = "Debugging enabled. Log: {}.".format(log)
            self.log = log

        self.set_info(msg, reset=True)
        self.refresh(goals=False, opts=opts)
        return None

    # Vim Helpers #
    @property
    def changedtick(self):
        # type: () -> int
        """The value of changedtick for this buffer."""
        return self.handler.vimvar("changedtick")  # type: ignore

    @property
    def log(self):
        # type: () -> Text
        """The name of this buffer's debug log."""
        return self.handler.vimvar("coqtail_log_name")  # type: ignore[no-any-return]

    @log.setter
    def log(self, log):
        # type: (Text) -> None
        """The name of this buffer's debug log."""
        self.handler.vimvar("coqtail_log_name", log)

    @property
    def buffer(self):
        # type: () -> Sequence[bytes]
        """The contents of this buffer."""
        lines = self.handler.vimcall(
            "getbufline",
            True,
            self.handler.bnum,
            1,
            "$",
        )  # type: Sequence[Text]
        return [line.encode("utf-8") for line in lines]


class CoqtailHandler(StreamRequestHandler):
    """Forward messages between Vim and Coqtail."""

    # Redraw rate in seconds
    refresh_rate = 0.05

    # How often to check for a closed channel
    check_close_rate = 1

    # Is the channel open
    closed = False

    # Is a request currently being handled
    working = False

    # Is the client synchronous
    sync = False

    def parse_msgs(self):
        # type: () -> None
        """Parse messages sent over a Vim channel."""
        while not self.closed:
            try:
                msg = self.rfile.readline()  # type: bytes
                msg_id, data = json.loads(msg)
            # Python 2 doesn't have ConnectionError
            except (ValueError, socket.error):
                # Check if channel closed
                self.closed = True
                break

            if msg_id >= 0:
                bnum, func, args = data
                if func == "interrupt":
                    self.interrupt()
                else:
                    self.reqs.put((msg_id, bnum, func, args))
            else:
                # N.B. Accessing self.resps concurrently creates a race condition
                # where defaultdict could construct a Queue twice
                with self.resp_lk:
                    self.resps[-msg_id].put((msg_id, data))

    def get_msg(self, msg_id=None):
        # type: (Optional[int]) -> Sequence[Any]
        """Check for any pending messages from Vim."""
        if msg_id is None:
            queue = self.reqs  # type: Queue[Any]
        else:
            with self.resp_lk:
                queue = self.resps[msg_id]
        while not self.closed:
            try:
                return queue.get(timeout=self.check_close_rate)  # type: ignore
            except Empty:
                pass
        raise EOFError

    def handle(self):
        # type: () -> None
        """Forward requests from Vim to the appropriate Coqtail function."""
        self.coq = Coqtail(self)
        self.closed = False
        self.reqs = Queue()  # type: Queue[Tuple[int, int, str, Mapping[str, Any]]]
        self.resps = ddict(Queue)  # type: DefaultDict[int, Queue[Tuple[int, Any]]]
        self.resp_lk = threading.Lock()

        read_thread = threading.Thread(target=self.parse_msgs)
        read_thread.daemon = True
        read_thread.start()

        while not self.closed:
            try:
                self.working = False
                self.msg_id, self.bnum, func, args = self.get_msg()
                self.refresh_time = 0.0
                self.working = True
            except EOFError:
                break

            handler = {
                "start": self.coq.start,
                "stop": self.coq.stop,
                "step": self.coq.step,
                "rewind": self.coq.rewind,
                "to_line": self.coq.to_line,
                "to_top": self.coq.to_top,
                "query": self.coq.query,
                "endpoint": self.coq.endpoint,
                "toggle_debug": self.coq.toggle_debug,
                "splash": self.coq.splash,
                "sync": self.coq.sync,
                "find_def": self.coq.find_def,
                "find_lib": self.coq.find_lib,
                "refresh": self.coq.refresh,
            }.get(func, None)

            try:
                ret = handler(**args) if handler is not None else None  # type: ignore
                msg = [self.msg_id, {"buf": self.bnum, "ret": ret}]
                self.wfile.write(json.dumps(msg).encode("utf-8") + b"\n")
            # Python 2 doesn't have BrokenPipeError
            except (EOFError, OSError):
                break

            try:
                del self.resps[self.msg_id]
            except KeyError:
                pass

            if func == "stop":
                break

    def vimeval(self, expr, wait=True):
        # type: (List[Any], bool) -> Any
        """Send Vim a request."""
        if wait:
            expr += [-self.msg_id]
        self.wfile.write(json.dumps(expr).encode("utf-8") + b"\n")

        if wait:
            msg_id, res = self.get_msg(self.msg_id)
            assert msg_id == -self.msg_id
            return res
        return None

    def vimcall(self, expr, wait, *args):
        # type: (str, bool, *Any) -> Any
        """Request Vim to evaluate a function call."""
        return self.vimeval(["call", expr, args], wait=wait)

    def vimvar(self, var, val=None):
        # type: (str, Optional[Any]) -> Any
        """Get or set the value of a Vim variable."""
        if val is None:
            return self.vimcall("getbufvar", True, self.bnum, var)
        else:
            return self.vimcall("setbufvar", True, self.bnum, var, val)

    def refresh(self, goals=True, force=True, scroll=False):
        # type: (bool, bool, bool) -> None
        """Refresh the highlighting and auxiliary panels."""
        if not force:
            cur_time = time.time()
            force = cur_time - self.refresh_time > self.refresh_rate
            self.refresh_time = cur_time
        if force:
            self.vimcall(
                "coqtail#panels#refresh",
                self.sync,
                self.bnum,
                self.coq.highlights,
                self.coq.panels(goals),
                scroll,
            )

    def interrupt(self):
        # type: () -> None
        """Interrupt Coqtop and clear the request queue."""
        if self.working:
            self.working = False
            while not self.reqs.empty():
                try:
                    msg_id, bnum, _, _ = self.reqs.get_nowait()
                    msg = [msg_id, {"buf": bnum, "ret": None}]
                    self.wfile.write(json.dumps(msg).encode("utf-8") + b"\n")
                except Empty:
                    break
            self.coq.coqtop.interrupt()


class CoqtailServer(object):
    """A server through which Vim and Coqtail communicate."""

    serv = None

    @staticmethod
    def start_server(sync):
        # type: (bool) -> int
        """Start the TCP server."""
        # N.B. port = 0 chooses any arbitrary open one
        CoqtailHandler.sync = sync
        CoqtailServer.serv = ThreadingTCPServer(("localhost", 0), CoqtailHandler)
        CoqtailServer.serv.daemon_threads = True
        _, port = CoqtailServer.serv.server_address

        serv_thread = threading.Thread(target=CoqtailServer.serv.serve_forever)
        serv_thread.daemon = True
        serv_thread.start()

        return port

    @staticmethod
    def stop_server():
        # type: () -> None
        """Stop the TCP server."""
        if CoqtailServer.serv is not None:
            CoqtailServer.serv.shutdown()
            CoqtailServer.serv.server_close()
            CoqtailServer.serv = None


class ChannelManager(object):
    """Emulate Vim's ch_* functions with sockets."""

    channels = {}  # type: Dict[int, socket.socket]
    results = {}  # type: Dict[int, Optional[Text]]
    sessions = {}  # type: Dict[int, int]
    next_id = 1
    msg_id = 1

    @staticmethod
    def open(address):
        # type: (str) -> int
        """Open a channel."""
        ch_id = ChannelManager.next_id
        ChannelManager.next_id += 1

        host, port = address.split(":")
        ChannelManager.channels[ch_id] = socket.create_connection((host, int(port)))
        ChannelManager.sessions[ch_id] = -1

        return ch_id

    @staticmethod
    def close(handle):
        # type: (int) -> None
        """Close a channel."""
        try:
            ChannelManager.channels[handle].close()
            del ChannelManager.channels[handle]
            del ChannelManager.results[handle]
            del ChannelManager.sessions[handle]
        except KeyError:
            pass

    @staticmethod
    def status(handle):
        # type: (int) -> str
        """Check if a channel is open."""
        return "open" if handle in ChannelManager.channels else "closed"

    @staticmethod
    def send(handle, session, expr, reply=None, returns=True):
        # type: (int, Optional[int], str, Optional[int], bool) -> bool
        """Send a command request or reply on a channel."""
        try:
            ch = ChannelManager.channels[handle]
        except KeyError:
            return False

        if reply is None and session is not None:
            if ChannelManager.sessions[handle] == session:
                return True
            else:
                ChannelManager.sessions[handle] = session

        if reply is None:
            msg_id = ChannelManager.msg_id
            ChannelManager.msg_id += 1
        else:
            msg_id = reply
        ch.sendall((json.dumps([msg_id, expr]) + "\n").encode("utf-8"))

        if returns:
            ChannelManager.results[handle] = None
            recv_thread = threading.Thread(target=ChannelManager._recv, args=(handle,))
            recv_thread.daemon = True
            recv_thread.start()
        return True

    @staticmethod
    def poll(handle):
        # type: (int) -> Optional[Text]
        """Wait for a response on a channel."""
        return ChannelManager.results[handle]

    @staticmethod
    def _recv(handle):
        # type: (int) -> None
        """Wait for a response on a channel."""
        data = []
        while True:
            try:
                data.append(ChannelManager.channels[handle].recv(4096).decode("utf-8"))
                # N.B. Some older Vims can't convert expressions with None
                # to Vim values so just return a string
                res = "".join(data)
                _ = json.loads(res)
                ChannelManager.results[handle] = res
                break
            # Python 2 doesn't have json.JSONDecodeError
            except ValueError:
                pass
            except KeyError:
                break


# Searching for Coq Definitions #
# TODO: could search more intelligently by searching only within relevant
# section/module, or sometimes by looking at the type (for constructors for
# example, or record projections)
def get_searches(tgt_type, tgt_name):
    # type: (Text, Text) -> List[Text]
    """Construct a search expression given an object type and name."""
    auto_names = [
        ("Constructor", "Inductive", "Build_(.*)", 1),
        ("Constant", "Inductive", "(.*)_(ind|rect?)", 1),
    ]
    type_to_vernac = {
        "Inductive": ["(Co)?Inductive", "Variant", "Class", "Record"],
        "Constant": [
            "Definition",
            "Let",
            "(Co)?Fixpoint",
            "Function",
            "Instance",
            "Theorem",
            "Lemma",
            "Remark",
            "Fact",
            "Corollary",
            "Proposition",
            "Example",
            "Parameters?",
            "Axioms?",
            "Conjectures?",
        ],
        "Notation": ["Notation"],
        "Variable": ["Variables?", "Hypothes[ie]s", "Context"],
        "Ltac": ["Ltac"],
        "Module": ["Module"],
        "Module Type": ["Module Type"],
    }  # type: Mapping[Text, List[Text]]

    # Look for some implicitly generated names
    search_names = [tgt_name]
    search_types = [tgt_type]
    for from_type, to_type, pat, grp in auto_names:
        if tgt_type == from_type:
            match = re.match(pat, tgt_name)
            if match is not None:
                search_names.append(match.group(grp))
                search_types.append(to_type)
    search_name = "|".join(search_names)

    # What Vernacular command to look for
    search_vernac = "|".join(
        vernac for typ in search_types for vernac in type_to_vernac.get(typ, [])
    )

    return [
        r"<({})>\s*\zs<({})>".format(search_vernac, search_name),
        r"<({})>".format(search_name),
    ]


# Finding Start and End of Coq Chunks #
def _adjust_offset(start, end, com_pos):
    # type: (int, int, List[List[int]]) -> Tuple[int, int]
    """Adjust offsets by taking the stripped comments into account."""
    # Move start and end forward by the length of the preceding comments
    for coff, clen in com_pos:
        if coff <= start:
            # N.B. Subtract one because comments are replaced by " ", not ""
            start += clen - 1
        if coff <= end:
            end += clen - 1

    return (start, end)


def _pos_from_offset(col, msg, offset):
    # type: (int, bytes, int) -> Tuple[int, int]
    """Calculate the line and column of a given offset."""
    msg = msg[:offset]
    lines = msg.split(b"\n")

    line = len(lines) - 1
    col = len(lines[-1]) + (col if line == 0 else 0)

    return (line, col)


def _between(buf, start, end):
    # type: (Sequence[bytes], Tuple[int, int], Tuple[int, int]) -> bytes
    """Return the text between a given start and end point."""
    sline, scol = start
    eline, ecol = end

    lines = []  # type: List[bytes]
    for idx, line in enumerate(buf[sline : eline + 1]):
        lcol = scol if idx == 0 else 0
        rcol = ecol + 1 if idx == eline - sline else len(line)
        lines.append(line[lcol:rcol])

    return b"\n".join(lines)


def _get_message_range(lines, after):
    # type: (Sequence[bytes], Tuple[int, int]) -> Mapping[str, Tuple[int, int]]
    """Return the next sentence to send after a given point."""
    end_pos = _find_next_sentence(lines, *after)
    return {"start": after, "stop": end_pos}


def _find_next_sentence(lines, sline, scol):
    # type: (Sequence[bytes], int, int) -> Tuple[int, int]
    """Find the next sentence to send to Coq."""
    bullets = (ord("{"), ord("}"), ord("-"), ord("+"), ord("*"))

    line, col = (sline, scol)
    while True:
        # Skip leading whitespace
        for line in range(sline, len(lines)):
            first_line = lines[line][col:].lstrip()
            if first_line.rstrip() != b"":
                col += len(lines[line][col:]) - len(first_line)
                break

            col = 0
        else:  # break not reached, nothing left in the buffer but whitespace
            raise NoDotError()

        # Skip leading comments
        if first_line.startswith(b"(*"):
            com_end = _skip_comment(lines, line, col + 2)
            if com_end is None:
                raise UnmatchedError("(*", (line, col))

            sline, col = com_end
        else:
            break

    # Check if the first character of the sentence is a bullet
    if indexbytes(first_line, 0) in bullets:  # type: ignore[no-untyped-call]
        # '-', '+', '*' can be repeated
        for c in iterbytes(first_line[1:]):
            if c in bullets[2:] and c == indexbytes(first_line, 0):  # type: ignore[no-untyped-call]
                col += 1
            else:
                break
        return (line, col)

    # Check if this is a bracketed goal selector
    if _char_isdigit(indexbytes(first_line, 0)):  # type: ignore[no-untyped-call]
        state = "digit"
        selcol = col
        for c in iterbytes(first_line[1:]):
            # Hack to silence mypy complaints in Python 2
            assert isinstance(c, int)
            if state == "digit" and _char_isdigit(c):
                selcol += 1
            elif state == "digit" and _char_isspace(c):
                state = "beforecolon"
                selcol += 1
            elif state == "digit" and c == ord(":"):
                state = "aftercolon"
                selcol += 1
            elif state == "beforecolon" and _char_isspace(c):
                selcol += 1
            elif state == "beforecolon" and c == ord(":"):
                state = "aftercolon"
                selcol += 1
            elif state == "aftercolon" and _char_isspace(c):
                selcol += 1
            elif state == "aftercolon" and c == ord("{"):
                selcol += 1
                return (line, selcol)
            else:
                break

    # Otherwise, find an ending '.'
    return _find_dot_after(lines, line, col)


def _find_dot_after(lines, sline, scol):
    # type: (Sequence[bytes], int, int) -> Tuple[int, int]
    """Find the next '.' after a given point."""
    max_line = len(lines)

    while sline < max_line:
        line = lines[sline][scol:]
        dot_pos = line.find(b".")
        com_pos = line.find(b"(*")
        str_pos = line.find(b'"')

        if dot_pos == -1 and com_pos == -1 and str_pos == -1:
            # Nothing on this line
            sline += 1
            scol = 0
        elif dot_pos == -1 or (0 <= com_pos < dot_pos) or (0 <= str_pos < dot_pos):
            if str_pos == -1 or (0 <= com_pos < str_pos):
                # We see a comment opening before the next '.'
                com_end = _skip_comment(lines, sline, scol + com_pos + 2)
                if com_end is None:
                    raise UnmatchedError("(*", (sline, scol + com_pos))

                sline, scol = com_end
            else:
                # We see a string starting before the next '.'
                str_end = _skip_str(lines, sline, scol + str_pos + 1)
                if str_end is None:
                    raise UnmatchedError('"', (sline, scol + str_pos))

                sline, scol = str_end
        elif line[dot_pos : dot_pos + 2] in (b".", b". "):
            # Don't stop for '.' used in qualified name or for '..'
            return (sline, scol + dot_pos)
        elif line[dot_pos : dot_pos + 3] == b"...":
            # But do allow '...'
            return (sline, scol + dot_pos + 2)
        elif line[dot_pos : dot_pos + 2] == b"..":
            # Skip second '.'
            scol += dot_pos + 2
        else:
            scol += dot_pos + 1

    raise NoDotError()


def _skip_str(lines, sline, scol):
    # type: (Sequence[bytes], int, int) -> Optional[Tuple[int, int]]
    """Skip the next block contained in " "."""
    return _skip_block(lines, sline, scol, b'"')


def _skip_comment(lines, sline, scol):
    # type: (Sequence[bytes], int, int) -> Optional[Tuple[int, int]]
    """Skip the next block contained in (* *)."""
    return _skip_block(lines, sline, scol, b"*)", b"(*")


def _skip_block(lines, sline, scol, estr, sstr=None):
    # type: (Sequence[bytes], int, int, bytes, Optional[bytes]) -> Optional[Tuple[int, int]]
    """A generic function to skip the next block contained in sstr estr."""
    nesting = 1
    max_line = len(lines)

    while nesting > 0:
        if sline >= max_line:
            return None

        line = lines[sline][scol:]
        blk_end = line.find(estr)
        if sstr is not None:
            blk_start = line.find(sstr)
        else:
            blk_start = -1

        if blk_end != -1 and (blk_end < blk_start or blk_start == -1):
            # Found an end and no new start
            scol += blk_end + len(estr)
            nesting -= 1
        elif blk_start != -1:
            # Found a new start
            # N.B. mypy complains that 'sstr' might be None, but it won't be if
            # 'blk_start' != -1
            assert sstr is not None
            scol += blk_start + len(sstr)
            nesting += 1
        else:
            # Nothing on this line
            sline += 1
            scol = 0

    return (sline, scol)


# Region Highlighting #
class Matcher(object):
    """Construct Vim regexes to pass to 'matchadd()' for an arbitrary region."""

    class _Matcher(object):
        """Construct regexes for a row or column."""

        def __getitem__(self, key):
            # type: (Tuple[Union[int, slice], str]) -> str
            """Construct the regex."""
            range, type = key
            match = []
            if isinstance(range, slice):
                if range.start is not None and range.start > 1:
                    match.append(r"\%>{}{}".format(range.start - 1, type))
                if range.stop is not None:
                    match.append(r"\%<{}{}".format(range.stop, type))
            else:
                match.append(r"\%{}{}".format(range, type))
            return "".join(match)

    def __init__(self):
        # type: () -> None
        """Initialize the row/column matcher."""
        self._matcher = Matcher._Matcher()

    def __getitem__(self, key):
        # type: (Tuple[slice, slice]) -> str
        """Construct the regex.

        'key' is [line-start : line-end, col-start : col-end]
        where positions are 0-indexed.
        Ranges are inclusive on the left and exclusive on the right.
        """
        lines, cols = map(Matcher.shift_slice, key)
        assert lines.stop is not None

        if lines.start == lines.stop - 1:
            return self._matcher[lines.start, "l"] + self._matcher[cols, "c"]
        return r"\|".join(
            x
            for x in (
                # First line
                self._matcher[lines.start, "l"] + self._matcher[cols.start :, "c"],
                # Middle lines
                (
                    self._matcher[lines.start + 1 : lines.stop - 1, "l"]
                    + self._matcher[:, "c"]
                    if lines.start + 1 < lines.stop - 1
                    else ""
                ),
                # Last line
                self._matcher[lines.stop - 1, "l"] + self._matcher[: cols.stop, "c"],
            )
            if x != ""
        )

    @staticmethod
    def shift_slice(s):
        # type: (slice) -> slice
        """Shift a 0-indexed to 1-indexed slice."""
        return slice(
            s.start + 1 if s.start is not None else 1,
            s.stop + 1 if s.stop is not None else None,
        )


matcher = Matcher()


# Misc #
def _strip_comments(msg):
    # type: (bytes) -> Tuple[bytes, List[List[int]]]
    """Remove all comments from 'msg'."""
    # N.B. Coqtop will ignore comments, but it makes it easier to inspect
    # commands in Coqtail (e.g. options in coqtop.do_option) if we remove
    # them.
    nocom = []
    com_pos = []  # Remember comment offset and length
    off = 0
    nesting = 0

    while msg != b"":
        start = msg.find(b"(*")
        end = msg.find(b"*)")
        if start == -1 and (end == -1 or (end != -1 and nesting == 0)):
            # No comments left
            nocom.append(msg)
            break
        elif start != -1 and (start < end or end == -1):
            # New nested comment
            if nesting == 0:
                nocom.append(msg[:start])
                com_pos.append([off + start, 0])
            msg = msg[start + 2 :]
            off += start + 2
            nesting += 1
        elif end != -1 and (end < start or start == -1):
            # End of a comment
            msg = msg[end + 2 :]
            off += end + 2
            nesting -= 1
            if nesting == 0:
                com_pos[-1][1] = off - com_pos[-1][0]

    return b" ".join(nocom), com_pos


def _find_diff(x, y, stop=None):
    # type: (Sequence[Any], Sequence[Any], Optional[int]) -> Optional[int]
    """Locate the first differing element in 'x' and 'y' up to 'stop'."""
    seq = enumerate(zip_longest(x, y))  # type: Iterator[Tuple[int, Any]]
    if stop is not None:
        seq = islice(seq, stop)
    return next((i for i, vs in seq if vs[0] != vs[1]), None)


def _char_isdigit(c):
    # type: (int) -> bool
    return ord("0") <= c <= ord("9")


def _char_isspace(c):
    # type: (int) -> bool
    return c in iterbytes(b" \t\n\r\x0b\f")  # type: ignore[operator]<|MERGE_RESOLUTION|>--- conflicted
+++ resolved
@@ -13,11 +13,7 @@
 from collections import deque
 from itertools import islice
 
-<<<<<<< HEAD
-from six import string_types
-=======
-from six import indexbytes, iterbytes
->>>>>>> 8c3cced8
+from six import indexbytes, iterbytes, string_types
 from six.moves import zip_longest
 from six.moves.queue import Empty, Queue
 from six.moves.socketserver import StreamRequestHandler, ThreadingTCPServer
