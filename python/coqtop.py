--- conflicted
+++ resolved
@@ -360,18 +360,10 @@
 
         # In addition to sending 'cmd', also check status in order to force it
         # to be evaluated
-<<<<<<< HEAD
-        status, err2 = self.call(
-            self.xml.status(encoding=encoding),
-            timeout=timeout,
-            stderr_is_warning=stderr_is_warning,
-        )
-=======
         status = { "msg": "" }
         err2 = ""
         if self.xml.use_status:
             status, err2 = self.call(self.xml.status(encoding=encoding), timeout=timeout, stderr_is_warning=stderr_is_warning)
->>>>>>> 5e073fc0
 
         # Combine messages
         msgs = join_not_empty((response.msg, response.val["res_msg"], status.msg))
@@ -414,10 +406,7 @@
             self.states = self.states[:-steps]
             steps -= fake_steps
 
-<<<<<<< HEAD
-=======
         self.logger.debug("rewind: %d steps -> %d", steps, self.state_id)
->>>>>>> 5e073fc0
         response, err = self.call(
             self.xml.edit_at(self.state_id, steps),
             stderr_is_warning=stderr_is_warning,
@@ -677,8 +666,6 @@
         else:
             return True, "Command only allowed in script.", None, ""
 
-<<<<<<< HEAD
-=======
     def mix_error(self, res: Result, stderr: str) -> Tuple[Result, str]:
         """Maybe bubbles up an error found in stderr"""
         # Abort if an error is printed to stderr, but ignore warnings.
@@ -694,7 +681,6 @@
                 return e, stderr
         return (res, stderr)
 
->>>>>>> 5e073fc0
     @contextmanager
     def suppress_diffs(
         self,
