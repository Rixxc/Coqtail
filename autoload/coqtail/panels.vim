--- conflicted
+++ resolved
@@ -61,10 +61,7 @@
   setlocal nobuflisted
   setlocal nocursorline
   setlocal wrap
-<<<<<<< HEAD
-=======
   setlocal nolist " too noisy with the ( 1) x <$             (many spaces trail...)
->>>>>>> 5e073fc0
   setlocal undolevels=50
 
   let b:coqtail_panel_open = 1
